## Unreleased

<<<<<<< HEAD
IMPROVEMENTS
* Updated dependencies:
  * `golang.org/x/net` v0.27.0 -> v0.35.0
  * `golang.org/x/crypto` v0.25.0 -> v0.33.0
=======
FEATURES:
* (Enterprise feature) Add api fields to allow for scheduled rotation of root credentials. (https://github.com/vault-plugin-secrets-azure/pull/227)
>>>>>>> 38b27a5d

## v0.20.1
### October 14, 2024

IMPROVEMENTS:

* Prevent noisy logs for non-existent or deleted out-of-band errors (https://github.com/hashicorp/vault-plugin-secrets-azure/pull/220)

## v0.20.0
IMPROVEMENTS:
* Bump Go version to 1.22.6
* Updated dependencies [[GH-208]](https://github.com/hashicorp/vault-plugin-secrets-azure/pull/208):
  * `github.com/Azure/azure-sdk-for-go/sdk/azcore` v1.11.1 -> v1.14.0
  * `github.com/Azure/azure-sdk-for-go/sdk/azidentity` v1.6.0 -> v1.7.0
  * `github.com/go-test/deep` v1.1.0 -> v1.1.1
  * `github.com/hashicorp/vault/api` v1.13.0 -> v1.14.0
  * `github.com/hashicorp/vault/sdk` v0.12.0 -> v0.13.0
  * `github.com/microsoftgraph/msgraph-sdk-go` v1.42.0 -> v1.47.0
  * `github.com/microsoftgraph/msgraph-sdk-go-core` v1.1.0 -> v1.2.1
  * `github.com/docker/docker` v25.0.5+incompatible -> v25.0.6+incompatible [[GH-217]](https://github.com/hashicorp/vault-plugin-secrets-azure/pull/217)

FEATURES:
* Adds ability to limit the lifetime of service principal secrets in Azure through `explicit_max_ttl` on roles ([GH-199](https://github.com/hashicorp/vault-plugin-secrets-azure/pull/199))

## v0.19.2
IMPROVEMENTS:
* Updated dependencies [[GH-215]](https://github.com/hashicorp/vault-plugin-secrets-azure/pull/215)
  * `github.com/Azure/azure-sdk-for-go/sdk/azidentity` v1.5.2 ->  v1.6.0
  * `github.com/hashicorp/go-retryablehttp` v0.7.1 -> v0.7.7
  * `golang.org/x/crypto` v0.21.0 -> v0.24.0
  * `golang.org/x/net` v0.23.0 -> v0.26.0
  * `golang.org/x/sys` v0.18.0 -> v0.21.0

## v0.19.1

BUG FIXES:
* Fix segmentation fault when unassigning role assignments [[GH-213]](https://github.com/hashicorp/vault-plugin-secrets-azure/pull/213)

## v0.19.0

IMPROVEMENTS:
* Updated dependencies:
  * `github.com/microsoftgraph/msgraph-sdk-go` v1.40.0 -> v1.42.0

FEATURES:
* Adds secret-less configuration of Azure secret engine using plugin Workload Identity Federation (https://github.com/hashicorp/vault-plugin-secrets-azure/pull/188)

## v0.18.1

BUG FIXES:
* Use applicationObjectID instead of clientID in GetApplication filter [[GH-200]](https://github.com/hashicorp/vault-plugin-secrets-azure/pull/200)

## v0.18.0

CHANGES:

* `/config` endpoint no longer supports a `password_policy` parameter [[GH-181]](https://github.com/hashicorp/vault-plugin-secrets-azure/pull/181)

BUGS:

* Prevent panic when unassigning roles [[GH-191]](https://github.com/hashicorp/vault-plugin-secrets-azure/pull/191)

IMPROVEMENTS:

* Updated dependencies [[GH-182]](https://github.com/hashicorp/vault-plugin-secrets-azure/pull/182) [[GH-197]](https://github.com/hashicorp/vault-plugin-secrets-azure/pull/197)
   * `github.com/Azure/azure-sdk-for-go/sdk/azcore` v1.9.1 -> v1.11.1
   * `github.com/Azure/azure-sdk-for-go/sdk/azidentity` v1.5.1 -> v1.5.2
   * `github.com/hashicorp/go-hclog` v1.6.2 -> v1.6.3
   * `github.com/hashicorp/vault/api` v1.11.0 -> v1.13.0
   * `github.com/hashicorp/vault/sdk` v0.10.2 -> v0.12.0
   * `github.com/microsoftgraph/msgraph-sdk-go` v1.32.0 -> v1.40.0
   * `github.com/microsoftgraph/msgraph-sdk-go-core` v1.0.1 -> v1.1.0
* `google.golang.org/protobuf` v1.32.0 -> v1.33.0 [[GH-184]](https://github.com/hashicorp/vault-plugin-secrets-azure/pull/184)
* `github.com/docker/docker` v25.0.2+incompatible -> v25.0.5+incompatible [[GH-185]](https://github.com/hashicorp/vault-plugin-secrets-azure/pull/185)
* `golang.org/x/net` 0.21.0 -> 0.23.0 [[GH-195]](https://github.com/hashicorp/vault-plugin-secrets-azure/pull/195)

## v0.17.3

BUG FIXES:
* Fix segmentation fault when unassigning role assignments [[GH-213]](https://github.com/hashicorp/vault-plugin-secrets-azure/pull/213)

IMPROVEMENTS:
* Update dependencies [[GH-214]](https://github.com/hashicorp/vault-plugin-secrets-azure/pull/214)
  * `github.com/Azure/azure-sdk-for-go/sdk/azcore` v1.9.1 -> v1.11.1
  * `github.com/Azure/azure-sdk-for-go/sdk/azidentity` v1.5.1 -> v1.6.0
  * `github.com/hashicorp/go-hclog` v1.6.2 -> v1.6.3
  * `github.com/docker/docker` v25.0.2+incompatible -> v25.0.5+incompatible
  * `github.com/go-jose/go-jose/v3` v3.0.1 -> v3.0.3
  * `github.com/hashicorp/go-retryablehttp` v0.7.1 -> v0.7.7
  * `golang.org/x/crypto` v0.17.0 -> v0.24.0
  * `golang.org/x/net` v0.19.0 -> v0.26.0

## v0.17.2

BUG FIXES:
* Use applicationObjectID instead of clientID in GetApplication filter [[GH-200]](https://github.com/hashicorp/vault-plugin-secrets-azure/pull/200)

## v0.17.1

BUG FIXES:
* Add nil check for response when unassigning roles [[GH-191]](https://github.com/hashicorp/vault-plugin-secrets-azure/pull/191)

## v0.17.0

IMPROVEMENTS:

* Update dependencies [[GH-176]](https://github.com/hashicorp/vault-plugin-secrets-azure/pull/176)
  * github.com/Azure/azure-sdk-for-go/sdk/azcore v1.9.0 -> v1.9.1
  * github.com/Azure/azure-sdk-for-go/sdk/azidentity v1.4.0 -> v1.5.1
  * github.com/Azure/azure-sdk-for-go/sdk/resourcemanager/authorization/armauthorization/v2 v2.1.1 -> v2.2.0
  * github.com/google/uuid v1.3.1 -> v1.6.0
  * github.com/hashicorp/go-hclog v1.5.0 -> v1.6.2
  * github.com/hashicorp/vault/api v1.10.0 -> v1.11.0
  * github.com/hashicorp/vault/sdk v0.10.0 -> v0.10.2
  * github.com/microsoftgraph/msgraph-sdk-go v1.22.0 -> v1.32.0
  * github.com/microsoftgraph/msgraph-sdk-go-core v1.0.0 -> v1.0.1

## v0.16.3

IMPROVEMENTS:

* Add sign_in_audience and tags fields to application registration [GH-174](https://github.com/hashicorp/vault-plugin-secrets-azure/pull/174)
* Prevent write-ahead-log data from being replicated to performance secondaries [GH-164](https://github.com/hashicorp/vault-plugin-secrets-azure/pull/164)
* Update dependencies [[GH-161]](https://github.com/hashicorp/vault-plugin-secrets-azure/pull/161)
  * github.com/Azure/azure-sdk-for-go v68.0.0
* Update dependencies [[GH-162]](https://github.com/hashicorp/vault-plugin-secrets-azure/pull/162)
  * golang.org/x/crypto v0.13.0
  * golang.org/x/net v0.15.0
  * golang.org/x/sys v0.12.0
  * golang.org/x/text v0.13.0

## v0.16.2

IMPROVEMENTS:

* Update dependencies [[GH-160]](https://github.com/hashicorp/vault-plugin-secrets-azure/pull/160)
  * github.com/hashicorp/vault/api v1.9.1 -> v1.10.0
  * github.com/hashicorp/vault/sdk v0.9.0 -> v0.10.0

## v0.16.1

BUG FIXES:

* Fix intermittent 401s by preventing performance secondary clusters from rotating root credentials [[GH-150]](https://github.com/hashicorp/vault-plugin-secrets-azure/pull/150)

## v0.16.0

IMPROVEMENTS:

* permanently delete app during WAL rollback [GH-138](https://github.com/hashicorp/vault-plugin-secrets-azure/pull/138)
* enable plugin multiplexing [GH-134](https://github.com/hashicorp/vault-plugin-secrets-azure/pull/134)
* add display attributes for OpenAPI OperationID's [GH-141](https://github.com/hashicorp/vault-plugin-secrets-azure/pull/141)
* update dependencies
  * `github.com/hashicorp/vault/api` v1.9.1 [GH-145](https://github.com/hashicorp/vault-plugin-secrets-azure/pull/145)
  * `github.com/hashicorp/vault/sdk` v0.9.0 [GH-141](https://github.com/hashicorp/vault-plugin-secrets-azure/pull/141)
  * `github.com/hashicorp/go-hclog` v1.5.0 [GH-140](https://github.com/hashicorp/vault-plugin-secrets-azure/pull/140)
  * `github.com/Azure/go-autorest/autorest` v0.11.29 [GH-144](https://github.com/hashicorp/vault-plugin-secrets-azure/pull/144)

## v0.15.1

BUG FIXES:

* Fix intermittent 401s by preventing performance secondary clusters from rotating root credentials [[GH-150]](https://github.com/hashicorp/vault-plugin-secrets-azure/pull/150)

## v0.15.0

CHANGES:

* Changes user-agent header value to use correct Vault version information and include
  the plugin type and name in the comment section [[GH-123]](https://github.com/hashicorp/vault-plugin-secrets-azure/pull/123)

FEATURES:

* Adds ability to persist an application for the lifetime of a role [[GH-98]](https://github.com/hashicorp/vault-plugin-secrets-azure/pull/98)

IMPROVEMENTS:

* Updated dependencies [[GH-109](https://github.com/hashicorp/vault-plugin-secrets-azure/pull/109)]
    * `github.com/Azure/azure-sdk-for-go v67.0.0+incompatible`
    * `github.com/Azure/go-autorest/autorest v0.11.28`
    * `github.com/Azure/go-autorest/autorest/azure/auth v0.5.11`
    * `github.com/hashicorp/go-hclog v1.3.1`
    * `github.com/hashicorp/go-uuid v1.0.3`
    * `github.com/hashicorp/vault/api v1.8.2`
    * `github.com/hashicorp/vault/sdk v0.6.1`
    * `github.com/mitchellh/mapstructure v1.5.0`
* Upgraded to go 1.19 [[GH-109](https://github.com/hashicorp/vault-plugin-secrets-azure/pull/109)]

## v0.14.2

BUG FIXES:

* Fix intermittent 401s by preventing performance secondary clusters from rotating root credentials [[GH-150]](https://github.com/hashicorp/vault-plugin-secrets-azure/pull/150)

## v0.14.1

BUG FIXES:

* Adds WAL rollback mechanism to clean up Role Assignments during partial failure [[GH-110]](https://github.com/hashicorp/vault-plugin-secrets-azure/pull/110)

## v0.14.0

IMPROVEMENTS:

* Add option to permanently delete AzureAD objects [[GH-104](https://github.com/hashicorp/vault-plugin-secrets-azure/pull/104)]

CHANGES:

* Remove deprecated AAD graph code [[GH-101](https://github.com/hashicorp/vault-plugin-secrets-azure/pull/101)]
* Remove partner ID from user agent string [[GH-95](https://github.com/hashicorp/vault-plugin-secrets-azure/pull/95)]

## v0.11.4

CHANGES:

* Sets `use_microsoft_graph_api` to true by default [[GH-90](https://github.com/hashicorp/vault-plugin-secrets-azure/pull/90)]

BUG FIXES:

* Fixes environment not being used when using MS Graph [[GH-87](https://github.com/hashicorp/vault-plugin-secrets-azure/pull/87)]<|MERGE_RESOLUTION|>--- conflicted
+++ resolved
@@ -1,15 +1,16 @@
 ## Unreleased
 
-<<<<<<< HEAD
+FEATURES:
+* (Enterprise feature) Add api fields to allow for scheduled rotation of root credentials. (https://github.com/vault-plugin-secrets-azure/pull/227)
+
 IMPROVEMENTS
 * Updated dependencies:
   * `golang.org/x/net` v0.27.0 -> v0.35.0
   * `golang.org/x/crypto` v0.25.0 -> v0.33.0
-=======
-FEATURES:
-* (Enterprise feature) Add api fields to allow for scheduled rotation of root credentials. (https://github.com/vault-plugin-secrets-azure/pull/227)
->>>>>>> 38b27a5d
-
+  *  `github.com/Azure/azure-sdk-for-go/sdk/azcore` v1.14.0 -> v1.17.0
+  *  `github.com/Azure/azure-sdk-for-go/sdk/azidentity` v1.7.0 -> v1.8.2
+  *  `github.com/hashicorp/vault/api` v1.15.0 -> v1.16.0
+  *  `github.com/microsoftgraph/msgraph-sdk-go` v1.47.0 -> v1.61.0
 ## v0.20.1
 ### October 14, 2024
 
