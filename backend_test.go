// Copyright (c) HashiCorp, Inc.
// SPDX-License-Identifier: MPL-2.0

package azuresecrets

import (
	"context"
	"testing"
	"time"

	log "github.com/hashicorp/go-hclog"
	"github.com/hashicorp/vault-plugin-secrets-azure/api"
	"github.com/hashicorp/vault/sdk/helper/logging"
	"github.com/hashicorp/vault/sdk/logical"
)

const (
	defaultLeaseTTLHr = 1 * time.Hour
	maxLeaseTTLHr     = 12 * time.Hour
	defaultTestTTL    = 300
	defaultTestMaxTTL = 3600
)

var (
	testClientID     = "testClientId"
	testClientSecret = "testClientSecret"
)

func getTestBackend(t *testing.T, initConfig bool) (*azureSecretBackend, logical.Storage) {
	b := backend()

	config := &logical.BackendConfig{
		Logger: logging.NewVaultLogger(log.Trace),
		System: &logical.StaticSystemView{
			DefaultLeaseTTLVal: defaultLeaseTTLHr,
			MaxLeaseTTLVal:     maxLeaseTTLHr,
		},
		StorageView: &logical.InmemStorage{},
	}
	err := b.Setup(context.Background(), config)
	if err != nil {
		t.Fatalf("unable to create backend: %v", err)
	}

	b.settings = new(clientSettings)
	mockProvider := newMockProvider()
	b.getProvider = func(s *clientSettings, p api.Passwords) (api.AzureProvider, error) {
		return mockProvider, nil
	}

	if initConfig {
		cfg := map[string]interface{}{
			"subscription_id": generateUUID(),
			"tenant_id":       generateUUID(),
			"client_id":       testClientID,
			"client_secret":   testClientSecret,
			"environment":     "AZURECHINACLOUD",
			"ttl":             defaultTestTTL,
			"max_ttl":         defaultTestMaxTTL,
		}

		testConfigCreate(t, b, config.StorageView, cfg)
	}

	return b, config.StorageView
}

<<<<<<< HEAD
// mockProvider is a Provider that provides stubs and simple, deterministic responses.
type mockProvider struct {
	subscriptionID            string
	applications              map[string]bool
	passwords                 map[string]bool
	failNextCreateApplication bool

	groupMembers map[string][]string
}

// errMockProvider simulates a normal provider which fails to associate a role,
// returning an error
type errMockProvider struct {
	*mockProvider
}

// CreateRoleAssignment for the errMockProvider intentionally fails
func (e *errMockProvider) CreateRoleAssignment(ctx context.Context, scope string, roleAssignmentName string, parameters authorization.RoleAssignmentCreateParameters) (authorization.RoleAssignment, error) {
	return authorization.RoleAssignment{}, errors.New("PrincipalNotFound")
}

// GetApplication for the errMockProvider only returns an application if that
// key is found, unlike mockProvider which returns the same application object
// id each time. Existing tests depend on the mockProvider behavior, which is
// why errMockProvider has it's own version.
func (e *errMockProvider) GetApplication(ctx context.Context, applicationObjectID string) (graphrbac.Application, error) {
	for s := range e.applications {
		if s == applicationObjectID {
			return graphrbac.Application{
				AppID: to.StringPtr(s),
			}, nil
		}
	}
	return graphrbac.Application{}, errors.New("not found")
}
=======
func TestPeriodicFuncNilConfig(t *testing.T) {
	b := backend()
>>>>>>> cb6c2c96

	config := &logical.BackendConfig{
		Logger: logging.NewVaultLogger(log.Trace),
		System: &logical.StaticSystemView{
			DefaultLeaseTTLVal: defaultLeaseTTLHr,
			MaxLeaseTTLVal:     maxLeaseTTLHr,
		},
		StorageView: &logical.InmemStorage{},
	}
	err := b.Setup(context.Background(), config)
	if err != nil {
		t.Fatalf("unable to create backend: %v", err)
	}

<<<<<<< HEAD
	return graphrbac.PasswordCredentialListResult{
		Value: &creds,
	}, nil
}

func (m *mockProvider) appExists(s string) bool {
	return m.applications[s]
}

func (m *mockProvider) passwordExists(s string) bool {
	return m.passwords[s]
}

func (m *mockProvider) VMGet(ctx context.Context, resourceGroupName string, VMName string, expand compute.InstanceViewTypes) (result compute.VirtualMachine, err error) {
	return compute.VirtualMachine{}, nil
}

func (m *mockProvider) VMUpdate(ctx context.Context, resourceGroupName string, VMName string, parameters compute.VirtualMachineUpdate) (result compute.VirtualMachinesUpdateFuture, err error) {
	return compute.VirtualMachinesUpdateFuture{}, nil
}

func (m *mockProvider) CreateRoleAssignment(ctx context.Context, scope string, roleAssignmentName string, parameters authorization.RoleAssignmentCreateParameters) (authorization.RoleAssignment, error) {
	return authorization.RoleAssignment{
		ID: to.StringPtr(generateUUID()),
	}, nil
}

func (m *mockProvider) DeleteRoleAssignmentByID(ctx context.Context, roleID string) (result authorization.RoleAssignment, err error) {
	return authorization.RoleAssignment{}, nil
}

// AddGroupMember adds a member to a AAD Group.
func (m *mockProvider) AddGroupMember(ctx context.Context, groupObjectID string, parameters graphrbac.GroupAddMemberParameters) (result autorest.Response, err error) {
	if m.groupMembers == nil {
		m.groupMembers = map[string][]string{}
	}

	split := strings.Split(to.String(parameters.URL), "/")
	memberID := split[len(split)-1]
	m.groupMembers[groupObjectID] = append(m.groupMembers[groupObjectID], memberID)
	return autorest.Response{}, nil
}

// RemoveGroupMember removes a member from a AAD Group.
func (m *mockProvider) RemoveGroupMember(ctx context.Context, groupObjectID, memberObjectID string) (result autorest.Response, err error) {
	members, ok := m.groupMembers[groupObjectID]
	if !ok {
		return autorest.Response{}, errors.New("group does not exist")
	}

	for _, member := range members {
		if member == memberObjectID {
			return autorest.Response{}, nil
		}
	}

	return autorest.Response{}, errors.New("memberObjectID not found for group")
}

// GetGroup gets group information from the directory.
func (m *mockProvider) GetGroup(ctx context.Context, objectID string) (result graphrbac.ADGroup, err error) {
	g := graphrbac.ADGroup{
		ObjectID: to.StringPtr(objectID),
	}
	s := strings.Split(objectID, "FAKE_GROUP-")
	if len(s) > 1 {
		g.DisplayName = to.StringPtr(s[1])
=======
	b.settings = new(clientSettings)
	mockProvider := newMockProvider()
	b.getProvider = func(s *clientSettings, p api.Passwords) (api.AzureProvider, error) {
		return mockProvider, nil
>>>>>>> cb6c2c96
	}

	err = b.periodicFunc(context.Background(), &logical.Request{
		Storage: config.StorageView,
	})

	if err != nil {
		t.Fatalf("periodicFunc error not nil, it should have been: %v", err)
	}
}<|MERGE_RESOLUTION|>--- conflicted
+++ resolved
@@ -65,46 +65,8 @@
 	return b, config.StorageView
 }
 
-<<<<<<< HEAD
-// mockProvider is a Provider that provides stubs and simple, deterministic responses.
-type mockProvider struct {
-	subscriptionID            string
-	applications              map[string]bool
-	passwords                 map[string]bool
-	failNextCreateApplication bool
-
-	groupMembers map[string][]string
-}
-
-// errMockProvider simulates a normal provider which fails to associate a role,
-// returning an error
-type errMockProvider struct {
-	*mockProvider
-}
-
-// CreateRoleAssignment for the errMockProvider intentionally fails
-func (e *errMockProvider) CreateRoleAssignment(ctx context.Context, scope string, roleAssignmentName string, parameters authorization.RoleAssignmentCreateParameters) (authorization.RoleAssignment, error) {
-	return authorization.RoleAssignment{}, errors.New("PrincipalNotFound")
-}
-
-// GetApplication for the errMockProvider only returns an application if that
-// key is found, unlike mockProvider which returns the same application object
-// id each time. Existing tests depend on the mockProvider behavior, which is
-// why errMockProvider has it's own version.
-func (e *errMockProvider) GetApplication(ctx context.Context, applicationObjectID string) (graphrbac.Application, error) {
-	for s := range e.applications {
-		if s == applicationObjectID {
-			return graphrbac.Application{
-				AppID: to.StringPtr(s),
-			}, nil
-		}
-	}
-	return graphrbac.Application{}, errors.New("not found")
-}
-=======
 func TestPeriodicFuncNilConfig(t *testing.T) {
 	b := backend()
->>>>>>> cb6c2c96
 
 	config := &logical.BackendConfig{
 		Logger: logging.NewVaultLogger(log.Trace),
@@ -119,80 +81,10 @@
 		t.Fatalf("unable to create backend: %v", err)
 	}
 
-<<<<<<< HEAD
-	return graphrbac.PasswordCredentialListResult{
-		Value: &creds,
-	}, nil
-}
-
-func (m *mockProvider) appExists(s string) bool {
-	return m.applications[s]
-}
-
-func (m *mockProvider) passwordExists(s string) bool {
-	return m.passwords[s]
-}
-
-func (m *mockProvider) VMGet(ctx context.Context, resourceGroupName string, VMName string, expand compute.InstanceViewTypes) (result compute.VirtualMachine, err error) {
-	return compute.VirtualMachine{}, nil
-}
-
-func (m *mockProvider) VMUpdate(ctx context.Context, resourceGroupName string, VMName string, parameters compute.VirtualMachineUpdate) (result compute.VirtualMachinesUpdateFuture, err error) {
-	return compute.VirtualMachinesUpdateFuture{}, nil
-}
-
-func (m *mockProvider) CreateRoleAssignment(ctx context.Context, scope string, roleAssignmentName string, parameters authorization.RoleAssignmentCreateParameters) (authorization.RoleAssignment, error) {
-	return authorization.RoleAssignment{
-		ID: to.StringPtr(generateUUID()),
-	}, nil
-}
-
-func (m *mockProvider) DeleteRoleAssignmentByID(ctx context.Context, roleID string) (result authorization.RoleAssignment, err error) {
-	return authorization.RoleAssignment{}, nil
-}
-
-// AddGroupMember adds a member to a AAD Group.
-func (m *mockProvider) AddGroupMember(ctx context.Context, groupObjectID string, parameters graphrbac.GroupAddMemberParameters) (result autorest.Response, err error) {
-	if m.groupMembers == nil {
-		m.groupMembers = map[string][]string{}
-	}
-
-	split := strings.Split(to.String(parameters.URL), "/")
-	memberID := split[len(split)-1]
-	m.groupMembers[groupObjectID] = append(m.groupMembers[groupObjectID], memberID)
-	return autorest.Response{}, nil
-}
-
-// RemoveGroupMember removes a member from a AAD Group.
-func (m *mockProvider) RemoveGroupMember(ctx context.Context, groupObjectID, memberObjectID string) (result autorest.Response, err error) {
-	members, ok := m.groupMembers[groupObjectID]
-	if !ok {
-		return autorest.Response{}, errors.New("group does not exist")
-	}
-
-	for _, member := range members {
-		if member == memberObjectID {
-			return autorest.Response{}, nil
-		}
-	}
-
-	return autorest.Response{}, errors.New("memberObjectID not found for group")
-}
-
-// GetGroup gets group information from the directory.
-func (m *mockProvider) GetGroup(ctx context.Context, objectID string) (result graphrbac.ADGroup, err error) {
-	g := graphrbac.ADGroup{
-		ObjectID: to.StringPtr(objectID),
-	}
-	s := strings.Split(objectID, "FAKE_GROUP-")
-	if len(s) > 1 {
-		g.DisplayName = to.StringPtr(s[1])
-=======
 	b.settings = new(clientSettings)
 	mockProvider := newMockProvider()
 	b.getProvider = func(s *clientSettings, p api.Passwords) (api.AzureProvider, error) {
 		return mockProvider, nil
->>>>>>> cb6c2c96
 	}
 
 	err = b.periodicFunc(context.Background(), &logical.Request{
