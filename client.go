// Copyright (c) HashiCorp, Inc.
// SPDX-License-Identifier: MPL-2.0

package azuresecrets

import (
	"context"
	"errors"
	"fmt"
	"math/rand"
	"net/http"
	"os"
	"strings"
	"time"

	"github.com/Azure/azure-sdk-for-go/services/preview/authorization/mgmt/2018-01-01-preview/authorization"
	"github.com/Azure/go-autorest/autorest"
	"github.com/Azure/go-autorest/autorest/azure"
	"github.com/Azure/go-autorest/autorest/to"
	"github.com/hashicorp/go-multierror"
	"github.com/hashicorp/go-uuid"
	"github.com/hashicorp/vault/sdk/logical"

	"github.com/hashicorp/vault-plugin-secrets-azure/api"
)

const (
	appNamePrefix  = "vault-"
	retryTimeout   = 80 * time.Second
	clientLifetime = 30 * time.Minute
)

// client offers higher level Azure operations that provide a simpler interface
// for handlers. It in turn relies on a Provider interface to access the lower level
// Azure Client SDK methods.
type client struct {
	provider   api.AzureProvider
	settings   *clientSettings
	expiration time.Time
	passwords  api.Passwords
}

// Valid returns whether the client defined and not expired.
func (c *client) Valid() bool {
	return c != nil && time.Now().Before(c.expiration)
}

// createApp creates a new Azure application.
// An Application is a needed to create service principals used by
// the caller for authentication.
func (c *client) createApp(ctx context.Context) (app *api.ApplicationResult, err error) {
	// TODO: Make this name customizable with the same logic as username customization
	name, err := uuid.GenerateUUID()
	if err != nil {
		return nil, err
	}

	name = appNamePrefix + name

	result, err := c.provider.CreateApplication(ctx, name)

	return &result, err
}

func (c *client) createAppWithName(ctx context.Context, rolename string) (app *api.ApplicationResult, err error) {
	intSuffix := fmt.Sprintf("%d", time.Now().Unix())
	name := fmt.Sprintf("%s%s-%s", appNamePrefix, rolename, intSuffix)

	result, err := c.provider.CreateApplication(ctx, name)

	return &result, err
}

// createSP creates a new service principal.
func (c *client) createSP(
	ctx context.Context,
	app *api.ApplicationResult,
	duration time.Duration) (spID string, password string, err error) {

	type idPass struct {
		ID       string
		Password string
	}

	resultRaw, err := retry(ctx, func() (interface{}, bool, error) {
		now := time.Now()
		spID, password, err := c.provider.CreateServicePrincipal(ctx, *app.AppID, now, now.Add(duration))

		// Propagation delays within Azure can cause this error occasionally, so don't quit on it.
		if err != nil && strings.Contains(err.Error(), "does not reference a valid application object") {
			return nil, false, nil
		}

		result := idPass{
			ID:       spID,
			Password: password,
		}

		return result, true, err
	})

	if err != nil {
		return "", "", fmt.Errorf("error creating service principal: %w", err)
	}

	result := resultRaw.(idPass)

	return result.ID, result.Password, nil
}

// addAppPassword adds a new password to an App's credentials list.
func (c *client) addAppPassword(ctx context.Context, appObjID string, expiresIn time.Duration) (string, string, error) {
	exp := time.Now().Add(expiresIn)
	resp, err := c.provider.AddApplicationPassword(ctx, appObjID, "vault-plugin-secrets-azure", exp)
	if err != nil {
		if strings.Contains(err.Error(), "size of the object has exceeded its limit") {
			err = errors.New("maximum number of Application passwords reached")
		}
		return "", "", fmt.Errorf("error updating credentials: %w", err)
	}

	return to.String(resp.KeyID), to.String(resp.SecretText), nil
}

// deleteAppPassword removes a password, if present, from an App's credentials list.
func (c *client) deleteAppPassword(ctx context.Context, appObjID, keyID string) error {
	err := c.provider.RemoveApplicationPassword(ctx, appObjID, keyID)
	if err != nil {
		if strings.Contains(err.Error(), "No password credential found with keyId") {
			return nil
		}
		return fmt.Errorf("error removing credentials: %w", err)
	}

	return nil
}

// deleteApp deletes an Azure application.
func (c *client) deleteApp(ctx context.Context, appObjectID string, permanentlyDelete bool) error {
	return c.provider.DeleteApplication(ctx, appObjectID, permanentlyDelete)
}

// deleteServicePrincipal deletes an Azure service principal.
func (c *client) deleteServicePrincipal(ctx context.Context, spObjectID string, permanentlyDelete bool) error {
	return c.provider.DeleteServicePrincipal(ctx, spObjectID, permanentlyDelete)
}

// generateUUIDs pre-generates a list of UUIDs of a
// certain length.
func (c *client) generateUUIDs(length int) ([]string, error) {
	var assignmentIDs []string

	for i := 0; i < length; i++ {
		assignmentID, err := uuid.GenerateUUID()
		if err != nil {
			return nil, err
		}
		assignmentIDs = append(assignmentIDs, assignmentID)
	}

	return assignmentIDs, nil
}

// assignRoles assigns Azure roles to a service principal.
func (c *client) assignRoles(ctx context.Context, spID string, roles []*AzureRole, assignmentIDs []string) ([]string, error) {
	var ids []string

	if len(roles) != len(assignmentIDs) {
		return nil, errors.New("number of Azure Roles and assignment IDs do not match")
	}

	for i, role := range roles {
		resultRaw, err := retry(ctx, func() (interface{}, bool, error) {
			if assignmentIDs[i] == "" {
				return nil, true, fmt.Errorf("assignmentID at index %d was empty", i)
			}
			ra, err := c.provider.CreateRoleAssignment(ctx, role.Scope, assignmentIDs[i],
				authorization.RoleAssignmentCreateParameters{
					RoleAssignmentProperties: &authorization.RoleAssignmentProperties{
						RoleDefinitionID: &role.RoleID,
						PrincipalID:      &spID,
					},
				})

			// Propagation delays within Azure can cause this error occasionally, so don't quit on it.
			if err != nil && strings.Contains(err.Error(), "PrincipalNotFound") {
				return nil, false, nil
			}

			return to.String(ra.ID), true, err
		})

		if err != nil {
			return nil, fmt.Errorf("error while assigning roles: %w", err)
		}

		ids = append(ids, resultRaw.(string))
	}

	return ids, nil
}

// unassignRoles deletes role assignments, if they existed.
// This is a clean-up operation that isn't essential to revocation. As such, an
// attempt is made to remove all assignments, and not return immediately if there
// is an error.
func (c *client) unassignRoles(ctx context.Context, roleIDs []string) error {
	var merr *multierror.Error

	for _, id := range roleIDs {
		if _, err := c.provider.DeleteRoleAssignmentByID(ctx, id); err != nil {
			detailedErr := new(autorest.DetailedError)
			// If a role was deleted manually then Azure returns a error and status 204
			if errors.As(err, detailedErr) && (detailedErr.StatusCode == http.StatusNoContent || detailedErr.StatusCode == http.StatusNotFound) {
				continue
			}

			merr = multierror.Append(merr, fmt.Errorf("error unassigning role: %w", err))
		}
	}

	return merr.ErrorOrNil()
}

// addGroupMemberships adds the service principal to the Azure groups.
func (c *client) addGroupMemberships(ctx context.Context, spID string, groups []*AzureGroup) error {
	for _, group := range groups {
		_, err := retry(ctx, func() (interface{}, bool, error) {
			err := c.provider.AddGroupMember(ctx, group.ObjectID, spID)

			// Propagation delays within Azure can cause this error occasionally, so don't quit on it.
			if err != nil && strings.Contains(err.Error(), "Request_ResourceNotFound") {
				return nil, false, nil
			}

			return nil, true, err
		})

		if err != nil {
			return fmt.Errorf("error while adding group membership: %w", err)
		}
	}

	return nil
}

// removeGroupMemberships removes the passed service principal from the passed
// groups. This is a clean-up operation that isn't essential to revocation. As
// such, an attempt is made to remove all memberships, and not return
// immediately if there is an error.
func (c *client) removeGroupMemberships(ctx context.Context, servicePrincipalObjectID string, groupIDs []string) error {
	var merr *multierror.Error

	for _, id := range groupIDs {
<<<<<<< HEAD
		if _, err := c.provider.RemoveGroupMember(ctx, id, servicePrincipalObjectID); err != nil {
			merr = multierror.Append(merr, errwrap.Wrapf("error removing group membership: {{err}}", err))
=======
		if err := c.provider.RemoveGroupMember(ctx, servicePrincipalObjectID, id); err != nil {

			// If a membership was deleted manually then Azure returns a error with a Status=404
			if strings.Contains(err.Error(), "Status=404") {
				continue
			}
			merr = multierror.Append(merr, fmt.Errorf("error removing group membership: %w", err))
>>>>>>> cb6c2c96
		}
	}

	return merr.ErrorOrNil()
}

// groupObjectIDs is a helper for converting a list of AzureGroup
// objects to a list of their object IDs.
func groupObjectIDs(groups []*AzureGroup) []string {
	groupIDs := make([]string, 0, len(groups))
	for _, group := range groups {
		groupIDs = append(groupIDs, group.ObjectID)

	}
	return groupIDs
}

// search for roles by name
func (c *client) findRoles(ctx context.Context, roleName string) ([]authorization.RoleDefinition, error) {
	return c.provider.ListRoleDefinitions(ctx, fmt.Sprintf("subscriptions/%s", c.settings.SubscriptionID), fmt.Sprintf("roleName eq '%s'", roleName))
}

// findGroups is used to find a group by name. It returns all groups matching
// the provided name.
func (c *client) findGroups(ctx context.Context, groupName string) ([]api.Group, error) {
	return c.provider.ListGroups(ctx, fmt.Sprintf("displayName eq '%s'", groupName))
}

// clientSettings is used by a client to configure the connections to Azure.
// It is created from a combination of Vault config settings and environment variables.
type clientSettings struct {
	SubscriptionID string
	TenantID       string
	ClientID       string
	ClientSecret   string
	Environment    azure.Environment
	PluginEnv      *logical.PluginEnvironment
}

// getClientSettings creates a new clientSettings object.
// Environment variables have higher precedence than stored configuration.
func (b *azureSecretBackend) getClientSettings(ctx context.Context, config *azureConfig) (*clientSettings, error) {
	firstAvailable := func(opts ...string) string {
		for _, s := range opts {
			if s != "" {
				return s
			}
		}
		return ""
	}

	settings := new(clientSettings)

	settings.ClientID = firstAvailable(os.Getenv("AZURE_CLIENT_ID"), config.ClientID)
	settings.ClientSecret = firstAvailable(os.Getenv("AZURE_CLIENT_SECRET"), config.ClientSecret)

	settings.SubscriptionID = firstAvailable(os.Getenv("AZURE_SUBSCRIPTION_ID"), config.SubscriptionID)
	if settings.SubscriptionID == "" {
		return nil, errors.New("subscription_id is required")
	}

	settings.TenantID = firstAvailable(os.Getenv("AZURE_TENANT_ID"), config.TenantID)
	if settings.TenantID == "" {
		return nil, errors.New("tenant_id is required")
	}

	envName := firstAvailable(os.Getenv("AZURE_ENVIRONMENT"), config.Environment, "AZUREPUBLICCLOUD")
	env, err := azure.EnvironmentFromName(envName)
	if err != nil {
		return nil, err
	}
	settings.Environment = env

	pluginEnv, err := b.System().PluginEnv(ctx)
	if err != nil {
		return nil, fmt.Errorf("failed to read plugin environment: %w", err)
	}
	settings.PluginEnv = pluginEnv

	return settings, nil
}

// retry will repeatedly call f until one of:
//
//   - f returns true
//   - the context is cancelled
//   - 80 seconds elapses. Vault's default request timeout is 90s; we want to expire before then.
//
// Delays are random but will average 5 seconds.
func retry(ctx context.Context, f func() (interface{}, bool, error)) (interface{}, error) {
	delayTimer := time.NewTimer(0)
	if _, hasTimeout := ctx.Deadline(); !hasTimeout {
		var cancel func()
		ctx, cancel = context.WithTimeout(ctx, retryTimeout)
		defer cancel()
	}

	rng := rand.New(rand.NewSource(time.Now().UnixNano()))
	var lastErr error
	for {
		select {
		case <-delayTimer.C:
			result, done, err := f()
			if done {
				return result, err
			}
			lastErr = err

			delay := time.Duration(2+rng.Intn(6)) * time.Second
			delayTimer.Reset(delay)
		case <-ctx.Done():
			err := lastErr
			if err == nil {
				err = ctx.Err()
			}
			return nil, fmt.Errorf("retry failed: %w", err)
		}
	}
}<|MERGE_RESOLUTION|>--- conflicted
+++ resolved
@@ -252,18 +252,13 @@
 	var merr *multierror.Error
 
 	for _, id := range groupIDs {
-<<<<<<< HEAD
-		if _, err := c.provider.RemoveGroupMember(ctx, id, servicePrincipalObjectID); err != nil {
-			merr = multierror.Append(merr, errwrap.Wrapf("error removing group membership: {{err}}", err))
-=======
-		if err := c.provider.RemoveGroupMember(ctx, servicePrincipalObjectID, id); err != nil {
+		if err := c.provider.RemoveGroupMember(ctx, id, servicePrincipalObjectID); err != nil {
 
 			// If a membership was deleted manually then Azure returns a error with a Status=404
 			if strings.Contains(err.Error(), "Status=404") {
 				continue
 			}
 			merr = multierror.Append(merr, fmt.Errorf("error removing group membership: %w", err))
->>>>>>> cb6c2c96
 		}
 	}
 
