package azuresecrets

import (
	"context"
	"fmt"
	"time"

	"github.com/hashicorp/go-multierror"
	"github.com/hashicorp/go-uuid"
	"github.com/hashicorp/vault-plugin-secrets-azure/api"
	"github.com/hashicorp/vault/sdk/framework"
	"github.com/hashicorp/vault/sdk/logical"
	"github.com/mitchellh/mapstructure"
)

func pathRotateRoot(b *azureSecretBackend) *framework.Path {
	return &framework.Path{
		Pattern: "rotate-root",
		Fields:  map[string]*framework.FieldSchema{
			// None
		},
		Operations: map[logical.Operation]framework.OperationHandler{
			logical.UpdateOperation: &framework.PathOperation{
				Callback:                    b.pathRotateRoot,
				ForwardPerformanceSecondary: true,
				ForwardPerformanceStandby:   true,
			},
		},

		HelpSynopsis: "Attempt to rotate the root credentials used to communicate with Azure.",
		HelpDescription: "This path will attempt to generate new root credentials for the user used to access and manipulate Azure.\n" +
			"The new credentials will not be returned from this endpoint, nor the read config endpoint.",
	}
}

func (b *azureSecretBackend) pathRotateRoot(ctx context.Context, req *logical.Request, data *framework.FieldData) (*logical.Response, error) {
	config, err := b.getConfig(ctx, req.Storage)
	if err != nil {
		return nil, err
	}

<<<<<<< HEAD
	passCred, warnings, err := b.rotateRootCredentials(ctx, req.Storage, expiration)
=======
	expDur := config.DefaultExpiration
	if expDur == 0 {
		expDur = 28 * 7 * 24 * time.Hour
	}
	expiration := time.Now().Add(expDur)

	passCred, err := b.rotateRootCredentials(ctx, req.Storage, *config, expiration)
>>>>>>> e7a596c1
	if err != nil {
		return nil, err
	}

	resultData := map[string]interface{}{
		"secret_id": *passCred.KeyID,
		"end_date":  *passCred.EndDate,
	}
	if passCred.DisplayName != nil && *passCred.DisplayName != "" {
		resultData["display_name"] = *passCred.DisplayName
	}

	resp := &logical.Response{
		Data: resultData,
	}

	return addAADWarning(resp, config), nil
}

<<<<<<< HEAD
func (b *azureSecretBackend) rotateRootCredentials(ctx context.Context, storage logical.Storage, expiration time.Time) (cred api.PasswordCredential, warnings []string, err error) {
	cfg, err := b.getConfig(ctx, storage)
	if err != nil {
		return api.PasswordCredential{}, nil, err
	}

=======
func (b *azureSecretBackend) rotateRootCredentials(ctx context.Context, storage logical.Storage, cfg azureConfig, expiration time.Time) (cred api.PasswordCredential, err error) {
>>>>>>> e7a596c1
	client, err := b.getClient(ctx, storage)
	if err != nil {
		return api.PasswordCredential{}, err
	}

	// We need to use List instead of Get here because we don't have the Object ID
	// (which is different from the Application/Client ID)
	apps, err := client.provider.ListApplications(ctx, fmt.Sprintf("appId eq '%s'", cfg.ClientID))
	if err != nil {
		return api.PasswordCredential{}, err
	}

	if len(apps) == 0 {
		return api.PasswordCredential{}, fmt.Errorf("no application found")
	}
	if len(apps) > 1 {
		return api.PasswordCredential{}, fmt.Errorf("multiple applications found - double check your client_id")
	}

	app := apps[0]

	// Get a list of the current passwords to delete if adding a new credential succeeds. This list will not
	// include the ID of the new password created via AddApplicationPassword
	credsToDelete := []string{}
	for _, cred := range app.PasswordCredentials {
		credsToDelete = append(credsToDelete, *cred.KeyID)
	}

	uniqueID, err := uuid.GenerateUUID()
	if err != nil {
		return api.PasswordCredential{}, fmt.Errorf("failed to generate UUID: %w", err)
	}

	// This could have the same username customization logic put on it if we really wanted it here
	passwordDisplayName := fmt.Sprintf("vault-%s", uniqueID)

	newPasswordResp, err := client.provider.AddApplicationPassword(ctx, *app.ID, passwordDisplayName, expiration)
	if err != nil {
		return api.PasswordCredential{}, fmt.Errorf("failed to add new password: %w", err)
	}

	// Write a WAL with the new credential (and some other info) to write to the config later
	// This is done because the new credential is typically not available to use IMMEDIATELY
	// after creating it. This can create errors for callers so instead this will write
	// the config and clean up old keys asynchronously after ~10m (backend.WALRollbackMinAge)
	// This also will automatically retry because of the standard WAL behavior
	wal := rotateCredsWAL{
		AppID:          *app.ID,
		NewSecret:      *newPasswordResp.PasswordCredential.SecretText,
		KeyIDsToRemove: credsToDelete,
		Expiration:     time.Now().Add(walRotateRootCredsExpiration),
	}

<<<<<<< HEAD
	err = b.saveConfig(ctx, cfg, storage)
	if err != nil {
		// Remove the key since we failed to save it to Vault storage. It's reasonable to assume that this call
=======
	_, walErr := framework.PutWAL(ctx, storage, walRotateRootCreds, wal)
	if walErr != nil {
		// Remove the key since we failed to save the WAL to Vault storage. It's reasonable to assume that this call
>>>>>>> e7a596c1
		// to Azure will succeed since the AddApplicationPassword call succeeded above. If it doesn't, we aren't going
		// to do any retries via a WAL here since the current configuration will continue to work.
		azureErr := client.provider.RemoveApplicationPassword(ctx, *app.ID, *newPasswordResp.PasswordCredential.KeyID)
		merr := multierror.Append(err, azureErr)
		return api.PasswordCredential{}, merr
	}

	return newPasswordResp.PasswordCredential, nil
}

const walRotateRootCreds = "rotateRootCreds"
const walRotateRootCredsExpiration = 24 * time.Hour

type rotateCredsWAL struct {
	AppID          string
	OldSecret      string
	NewSecret      string
	KeyIDsToRemove []string
	Expiration     time.Time
}

type passwordRemover interface {
	RemoveApplicationPassword(ctx context.Context, applicationObjectID string, keyID string) error
}

func removeApplicationPasswords(ctx context.Context, passRemover passwordRemover, appID string, passwordKeyIDs ...string) (err error) {
	merr := new(multierror.Error)
	var remainingCreds []string
	for _, keyID := range passwordKeyIDs {
		// Attempt to remove all of them, don't fail early
		err := passRemover.RemoveApplicationPassword(ctx, appID, keyID)
		if err != nil {
			merr = multierror.Append(merr, err)
			remainingCreds = append(remainingCreds, keyID)
		}
	}

	return merr.ErrorOrNil()
}

func (b *azureSecretBackend) rotateRootCredsWAL(ctx context.Context, req *logical.Request, data interface{}) error {
	entry := rotateCredsWAL{}

	d, err := mapstructure.NewDecoder(&mapstructure.DecoderConfig{
		DecodeHook: mapstructure.StringToTimeHookFunc(time.RFC3339),
		Result:     &entry,
	})
	if err != nil {
		return err
	}
	err = d.Decode(data)
	if err != nil {
		return err
	}

	if time.Now().After(entry.Expiration) {
		b.Logger().Info("WAL for removing dangling credentials for root user has expired")
		return nil
	}

	cfg, err := b.getConfig(ctx, req.Storage)
	if err != nil {
		return fmt.Errorf("failed to load configuration: %w", err)
	}

	cfg.ClientSecret = entry.NewSecret

	err = b.saveConfig(ctx, cfg, req.Storage)
	if err != nil {
		return fmt.Errorf("failed to save new configuration: %w", err)
	}

	// b.saveConfig does a reset so this should get a new client with the updated creds
	client, err := b.getClient(ctx, req.Storage)
	if err != nil {
		return err
	}

	app, err := client.provider.GetApplication(ctx, entry.AppID)
	if err != nil {
		return fmt.Errorf("failed to retrieve existing application: %w", err)
	}

	actualKeys := []string{}
	for _, pc := range app.PasswordCredentials {
		actualKeys = append(actualKeys, *pc.KeyID)
	}
	keysToRemove := intersectStrings(entry.KeyIDsToRemove, actualKeys)
	if len(keysToRemove) == 0 {
		return nil
	}

	b.Logger().Debug("Attempting to remove dangling credentials for root user")

	err = removeApplicationPasswords(ctx, client.provider, entry.AppID, keysToRemove...)
	if err != nil {
		return err
	}
	b.Logger().Debug("Successfully removed dangling credentials for root user")
	return nil
}

func intersectStrings(a []string, b []string) []string {
	if len(a) == 0 || len(b) == 0 {
		return []string{}
	}

	aMap := map[string]struct{}{}
	for _, aStr := range a {
		aMap[aStr] = struct{}{}
	}

	result := []string{}
	for _, bStr := range b {
		if _, exists := aMap[bStr]; exists {
			result = append(result, bStr)
		}
	}
	return result
}<|MERGE_RESOLUTION|>--- conflicted
+++ resolved
@@ -39,9 +39,6 @@
 		return nil, err
 	}
 
-<<<<<<< HEAD
-	passCred, warnings, err := b.rotateRootCredentials(ctx, req.Storage, expiration)
-=======
 	expDur := config.DefaultExpiration
 	if expDur == 0 {
 		expDur = 28 * 7 * 24 * time.Hour
@@ -49,7 +46,6 @@
 	expiration := time.Now().Add(expDur)
 
 	passCred, err := b.rotateRootCredentials(ctx, req.Storage, *config, expiration)
->>>>>>> e7a596c1
 	if err != nil {
 		return nil, err
 	}
@@ -69,16 +65,7 @@
 	return addAADWarning(resp, config), nil
 }
 
-<<<<<<< HEAD
-func (b *azureSecretBackend) rotateRootCredentials(ctx context.Context, storage logical.Storage, expiration time.Time) (cred api.PasswordCredential, warnings []string, err error) {
-	cfg, err := b.getConfig(ctx, storage)
-	if err != nil {
-		return api.PasswordCredential{}, nil, err
-	}
-
-=======
 func (b *azureSecretBackend) rotateRootCredentials(ctx context.Context, storage logical.Storage, cfg azureConfig, expiration time.Time) (cred api.PasswordCredential, err error) {
->>>>>>> e7a596c1
 	client, err := b.getClient(ctx, storage)
 	if err != nil {
 		return api.PasswordCredential{}, err
@@ -132,15 +119,9 @@
 		Expiration:     time.Now().Add(walRotateRootCredsExpiration),
 	}
 
-<<<<<<< HEAD
-	err = b.saveConfig(ctx, cfg, storage)
-	if err != nil {
-		// Remove the key since we failed to save it to Vault storage. It's reasonable to assume that this call
-=======
 	_, walErr := framework.PutWAL(ctx, storage, walRotateRootCreds, wal)
 	if walErr != nil {
 		// Remove the key since we failed to save the WAL to Vault storage. It's reasonable to assume that this call
->>>>>>> e7a596c1
 		// to Azure will succeed since the AddApplicationPassword call succeeded above. If it doesn't, we aren't going
 		// to do any retries via a WAL here since the current configuration will continue to work.
 		azureErr := client.provider.RemoveApplicationPassword(ctx, *app.ID, *newPasswordResp.PasswordCredential.KeyID)
